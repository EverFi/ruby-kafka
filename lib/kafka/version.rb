# frozen_string_literal: true

module Kafka
<<<<<<< HEAD
  VERSION = "0.7.5.everfi.1.0.1"
=======
  VERSION = "0.7.9"
>>>>>>> 22c97b7f
end<|MERGE_RESOLUTION|>--- conflicted
+++ resolved
@@ -1,9 +1,5 @@
 # frozen_string_literal: true
 
 module Kafka
-<<<<<<< HEAD
-  VERSION = "0.7.5.everfi.1.0.1"
-=======
-  VERSION = "0.7.9"
->>>>>>> 22c97b7f
+  VERSION = "0.7.9.everfi.1.0.0"
 end