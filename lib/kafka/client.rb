--- conflicted
+++ resolved
@@ -306,11 +306,7 @@
     #
     # @see AsyncProducer
     # @return [AsyncProducer]
-<<<<<<< HEAD
-    def async_producer(delivery_interval: 0, delivery_threshold: 0, max_queue_size: 1000, delivery_failure_handler: ->(_error, _messages, _producer) {}, **options)
-=======
-    def async_producer(delivery_interval: 0, delivery_threshold: 0, max_queue_size: 1000, max_retries: -1, retry_backoff: 0, **options)
->>>>>>> 22c97b7f
+    def async_producer(delivery_interval: 0, delivery_threshold: 0, max_queue_size: 1000, max_retries: -1, retry_backoff: 0, delivery_failure_handler: ->(_error, _messages, _producer) {}, **options)
       sync_producer = producer(**options)
 
       AsyncProducer.new(
